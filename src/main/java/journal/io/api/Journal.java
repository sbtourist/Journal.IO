/**
 * Licensed under the Apache License, Version 2.0 (the "License"); you may not
 * use this file except in compliance with the License. You may obtain a copy of
 * the License at
 *
 * http://www.apache.org/licenses/LICENSE-2.0
 *
 * Unless required by applicable law or agreed to in writing, software
 * distributed under the License is distributed on an "AS IS" BASIS, WITHOUT
 * WARRANTIES OR CONDITIONS OF ANY KIND, either express or implied. See the
 * License for the specific language governing permissions and limitations under
 * the License.
 */
package journal.io.api;

import java.io.File;
import java.io.FilenameFilter;
import java.io.IOException;
import java.io.RandomAccessFile;
import java.nio.ByteBuffer;
import java.util.Arrays;
import java.util.Collection;
import java.util.Collections;
import java.util.Comparator;
import java.util.HashSet;
import java.util.Iterator;
import java.util.LinkedList;
import java.util.List;
import java.util.Map.Entry;
import java.util.NoSuchElementException;
import java.util.Queue;
import java.util.Set;
import java.util.concurrent.ConcurrentLinkedQueue;
import java.util.concurrent.ConcurrentNavigableMap;
import java.util.concurrent.ConcurrentSkipListMap;
import java.util.concurrent.CountDownLatch;
import java.util.concurrent.ExecutionException;
import java.util.concurrent.Executor;
import java.util.concurrent.ExecutorService;
import java.util.concurrent.Executors;
import java.util.concurrent.Future;
import java.util.concurrent.ScheduledExecutorService;
import java.util.concurrent.ThreadFactory;
import java.util.concurrent.TimeUnit;
import java.util.concurrent.TimeoutException;
import java.util.concurrent.atomic.AtomicLong;
import java.util.zip.Adler32;
import java.util.zip.Checksum;
import journal.io.util.IOHelper;
import static journal.io.util.LogHelper.*;

/**
 * Journal implementation based on append-only rotating logs and checksummed
 * records, with concurrent writes and reads, dynamic batching and logs
 * compaction. <br/><br/> Journal records can be written, read and deleted by
 * providing a {@link Location} object. <br/><br/> The whole Journal can be
 * replayed forward or backward by simply obtaining a redo or undo iterable and
 * going through it in a for-each block. <br/>
 *
 * @author <a href="http://hiramchirino.com">Hiram Chirino</a>
 * @author Sergio Bossa
 */
public class Journal {

    static final int RECORD_POINTER_SIZE = 4;
    static final int RECORD_LENGTH_SIZE = 4;
    static final int TYPE_SIZE = 1;
    static final int HEADER_SIZE = RECORD_POINTER_SIZE + RECORD_LENGTH_SIZE + TYPE_SIZE;
    //
    static final int BATCH_SIZE = 4;
    static final int CHECKSUM_SIZE = 8;
    static final int BATCH_CONTROL_RECORD_SIZE = HEADER_SIZE + BATCH_SIZE + CHECKSUM_SIZE;
    //
    static final String WRITER_THREAD_GROUP = "Journal.IO - Writer Thread Group";
    static final String WRITER_THREAD = "Journal.IO - Writer Thread";
    static final String DISPOSER_THREAD_GROUP = "Journal.IO - Disposer Thread Group";
    static final String DISPOSER_THREAD = "Journal.IO - Disposer Thread";
    //
    static final int PRE_START_POINTER = -1;
    //
    static final String DEFAULT_DIRECTORY = ".";
    static final String DEFAULT_ARCHIVE_DIRECTORY = "data-archive";
    static final String DEFAULT_FILE_PREFIX = "db-";
    static final String DEFAULT_FILE_SUFFIX = ".log";
    static final int DEFAULT_MAX_FILE_LENGTH = 1024 * 1024 * 32;
    static final int DEFAULT_DISPOSE_INTERVAL = 1000 * 60;
    static final int MIN_FILE_LENGTH = 1024;
    static final int DEFAULT_MAX_BATCH_SIZE = DEFAULT_MAX_FILE_LENGTH;
    //
    private final ConcurrentNavigableMap<Integer, DataFile> dataFiles = new ConcurrentSkipListMap<Integer, DataFile>();
    private final ConcurrentNavigableMap<Location, WriteCommand> inflightWrites = new ConcurrentSkipListMap<Location, WriteCommand>();
    private final AtomicLong totalLength = new AtomicLong();
    //
    private volatile Location lastAppendLocation;
    //
    private volatile File directory = new File(DEFAULT_DIRECTORY);
    private volatile File directoryArchive = new File(DEFAULT_ARCHIVE_DIRECTORY);
    //
    private volatile String filePrefix = DEFAULT_FILE_PREFIX;
    private volatile String fileSuffix = DEFAULT_FILE_SUFFIX;
    private volatile int maxWriteBatchSize = DEFAULT_MAX_BATCH_SIZE;
    private volatile int maxFileLength = DEFAULT_MAX_FILE_LENGTH;
    private volatile long disposeInterval = DEFAULT_DISPOSE_INTERVAL;
    private volatile boolean physicalSync = false;
    private volatile boolean checksum = true;
    //
    private volatile boolean managedWriter;
    private volatile boolean managedDisposer;
    private volatile Executor writer;
    private volatile ScheduledExecutorService disposer;
    private volatile DataFileAppender appender;
    private volatile DataFileAccessor accessor;
    //
    private volatile boolean opened;
    //
    private volatile boolean archiveFiles;
    //
<<<<<<< HEAD
    private volatile ReplicationTarget replicationTarget;
=======
    private RecoveryErrorHandler recoveryErrorHandler;
    //
    private ReplicationTarget replicationTarget;
>>>>>>> 6ca221a4

    /**
     * Open the journal, eventually recovering it if already existent.
     *
     * @throws IOException
     */
    public synchronized void open() throws IOException {
        if (opened) {
            return;
        }

        if (maxFileLength < MIN_FILE_LENGTH) {
            throw new IllegalStateException("Max file length must be equal or greater than: " + MIN_FILE_LENGTH);
        }
        if (maxWriteBatchSize > maxFileLength) {
            throw new IllegalStateException("Max batch size must be equal or less than: " + maxFileLength);
        }
        if (writer == null) {
            managedWriter = true;
            writer = Executors.newSingleThreadExecutor(new JournalThreadFactory(WRITER_THREAD_GROUP, WRITER_THREAD));
        }
        if (disposer == null) {
            managedDisposer = true;
            disposer = Executors.newSingleThreadScheduledExecutor(new JournalThreadFactory(DISPOSER_THREAD_GROUP, DISPOSER_THREAD));
        }

        if (recoveryErrorHandler == null) {
            recoveryErrorHandler = RecoveryErrorHandler.ABORT;
        }

        opened = true;

        accessor = new DataFileAccessor(this);
        accessor.open();

        appender = new DataFileAppender(this);
        appender.open();

        File[] files = directory.listFiles(new FilenameFilter() {

            public boolean accept(File dir, String n) {
                return dir.equals(directory) && n.startsWith(filePrefix) && n.endsWith(fileSuffix);
            }
        });
        Arrays.sort(files, new Comparator<File>() {

            @Override
            public int compare(File f1, File f2) {
                String name1 = f1.getName();
                int index1 = Integer.parseInt(name1.substring(filePrefix.length(), name1.length() - fileSuffix.length()));
                String name2 = f2.getName();
                int index2 = Integer.parseInt(name2.substring(filePrefix.length(), name2.length() - fileSuffix.length()));
                return index1 - index2;
            }
        });
        if (files != null && files.length > 0) {
            for (int i = 0; i < files.length; i++) {
                try {
                    File file = files[i];
                    String name = file.getName();
                    int index = Integer.parseInt(name.substring(filePrefix.length(), name.length() - fileSuffix.length()));
                    DataFile dataFile = new DataFile(file, index);
                    if (!dataFiles.isEmpty()) {
                        dataFiles.lastEntry().getValue().setNext(dataFile);
                    }
                    dataFiles.put(dataFile.getDataFileId(), dataFile);
                    totalLength.addAndGet(dataFile.getLength());
                } catch (NumberFormatException e) {
                    // Ignore file that do not match the pattern.
                }
            }
            lastAppendLocation = recoveryCheck();
        } else {
            lastAppendLocation = new Location(1, PRE_START_POINTER);
        }
    }

    /**
     * Close the journal.
     *
     * @throws IOException
     */
    public synchronized void close() throws IOException {
        if (!opened) {
            return;
        }
        //
        opened = false;
        accessor.close();
        appender.close();
        dataFiles.clear();
        inflightWrites.clear();
        //
        if (managedWriter) {
            ((ExecutorService) writer).shutdown();
            writer = null;
        }
        if (managedDisposer) {
            disposer.shutdown();
            disposer = null;
        }
    }

    /**
     * Compact the journal, reducing size of logs containing deleted entries and
     * completely removing completely empty (with only deleted entries) logs.
     *
     * @throws IOException
     */
    public synchronized void compact() throws IOException {
        if (!opened) {
            return;
        } else {
            accessor.pause();
            try {
                for (DataFile file : dataFiles.values()) {
                    // Can't compact the data file (or subsequent files) that is currently being written to:
                    if (file.getDataFileId() >= lastAppendLocation.getDataFileId()) {
                        continue;
                    } else {
                        Location firstUserLocation = goToFirstLocation(file, Location.USER_RECORD_TYPE, false);
                        if (firstUserLocation == null) {
                            removeDataFile(file);
                        } else {
                            Location firstDeletedLocation = goToFirstLocation(file, Location.DELETED_RECORD_TYPE, false);
                            if (firstDeletedLocation != null) {
                                compactDataFile(file, firstUserLocation);
                            }
                        }
                    }
                }
            } finally {
                accessor.resume();
            }
        }
    }

    /**
     * Sync asynchronously written records on disk.
     *
     * @throws IOException
     */
    public void sync() throws IOException {
        try {
            appender.sync().get();
            if (appender.getAsyncException() != null) {
                throw new IOException(appender.getAsyncException());
            }
        } catch (Exception ex) {
            throw new IllegalStateException(ex.getMessage(), ex);
        }
    }

    /**
     * Read the record stored at the given {@link Location}, either by syncing
     * with the disk state (if {@code ReadType.SYNC}) or by taking advantage of
     * speculative disk
     * reads (if {@code ReadType.ASYNC}); the latter is faster, while the former
     * is slower but
     * will suddenly detect deleted records.
     *
     * @param location
     * @param read
     * @return
     * @throws IOException
     * @throws IllegalStateException
     */
    public byte[] read(Location location, ReadType read) throws IOException, IllegalStateException {
        return accessor.readLocation(location, read.equals(ReadType.SYNC) ? true : false);
    }

    /**
     * Write the given byte buffer record, either sync (if {@code WriteType.SYNC})
     * or async (if {@code WriteType.ASYNC}), and returns the
     * stored {@link Location}.<br/> A sync write causes all previously batched
     * async writes to be synced too.
     *
     * @param data
     * @param write
     * @return
     * @throws IOException
     * @throws IllegalStateException
     */
    public Location write(byte[] data, WriteType write) throws IOException, IllegalStateException {
        return write(data, write, Location.NoWriteCallback.INSTANCE);
    }

    /**
     * Write the given byte buffer record, either sync (if {@code WriteType.SYNC})
     * or async (if {@code WriteType.ASYNC}), and returns the
     * stored {@link Location}.<br/> A sync write causes all previously batched
     * async writes to be synced too.<br/> The provided callback will be invoked
     * if sync is completed or if some error occurs during syncing.
     *
     * @param data
     * @param write
     * @param callback
     * @return
     * @throws IOException
     * @throws IllegalStateException
     */
    public Location write(byte[] data, WriteType write, WriteCallback callback) throws IOException, IllegalStateException {
        Location loc = appender.storeItem(data, Location.USER_RECORD_TYPE, write.equals(WriteType.SYNC) ? true : false, callback);
        return loc;
    }

    /**
     * Delete the record at the given {@link Location}.<br/> Deletes cause first
     * a batch sync and always are logical: records will be actually deleted at
     * log cleanup time.
     *
     * @param location
     * @throws IOException
     * @throws IllegalStateException
     */
    public void delete(Location location) throws IOException, IllegalStateException {
        accessor.updateLocation(location, Location.DELETED_RECORD_TYPE, true);
    }

    /**
     * Return an iterable to replay the journal by going through all records
     * locations.
     *
     * @return
     * @throws IOException
     */
    public Iterable<Location> redo() throws IOException {
        Entry<Integer, DataFile> firstEntry = dataFiles.firstEntry();
        if (firstEntry == null) {
            return new Redo(null);
        }
        return new Redo(goToFirstLocation(firstEntry.getValue(), Location.USER_RECORD_TYPE, true));
    }

    /**
     * Return an iterable to replay the journal by going through all records
     * locations starting from the given one.
     *
     * @param start
     * @return
     * @throws IOException
     */
    public Iterable<Location> redo(Location start) throws IOException {
        return new Redo(start);
    }

    /**
     * Return an iterable to replay the journal in reverse, starting with the
     * newest location and ending with the first. The iterable does not include
     * future writes - writes that happen after its creation.
     *
     * @return
     * @throws IOException
     */
    public Iterable<Location> undo() throws IOException {
        return new Undo(redo());
    }

    /**
     * Return an iterable to replay the journal in reverse, starting with the
     * newest location and ending with the specified end location. The iterable
     * does not include future writes - writes that happen after its creation.
     *
     * @param end
     * @return
     * @throws IOException
     */
    public Iterable<Location> undo(Location end) throws IOException {
        return new Undo(redo(end));
    }

    /**
     * Get the files part of this journal.
     *
     * @return
     */
    public Set<File> getFiles() {
        Set<File> result = new HashSet<File>();
        for (DataFile dataFile : dataFiles.values()) {
            result.add(dataFile.getFile());
        }
        return result;
    }

    /**
     * Get the max length of each log file.
     *
     * @return
     */
    public int getMaxFileLength() {
        return maxFileLength;
    }

    /**
     * Set the max length of each log file.
     */
    public void setMaxFileLength(int maxFileLength) {
        this.maxFileLength = maxFileLength;
    }

    /**
     * Get the journal directory containing log files.
     *
     * @return
     */
    public File getDirectory() {
        return directory;
    }

    /**
     * Set the journal directory containing log files.
     */
    public void setDirectory(File directory) {
        this.directory = directory;
    }

    /**
     * Get the prefix for log files.
     *
     * @return
     */
    public String getFilePrefix() {
        return filePrefix;
    }

    /**
     * Set the prefix for log files.
     *
     * @param filePrefix
     */
    public void setFilePrefix(String filePrefix) {
        this.filePrefix = filePrefix;
    }

    /**
     * Get the optional archive directory used to archive cleaned up log files.
     *
     * @return
     */
    public File getDirectoryArchive() {
        return directoryArchive;
    }

    /**
     * Set the optional archive directory used to archive cleaned up log files.
     *
     * @param directoryArchive
     */
    public void setDirectoryArchive(File directoryArchive) {
        this.directoryArchive = directoryArchive;
    }

    /**
     * Return true if cleaned up log files should be archived, false otherwise.
     *
     * @return
     */
    public boolean isArchiveFiles() {
        return archiveFiles;
    }

    /**
     * Set true if cleaned up log files should be archived, false otherwise.
     *
     * @param archiveFiles
     */
    public void setArchiveFiles(boolean archiveFiles) {
        this.archiveFiles = archiveFiles;
    }

    /**
     * Set the {@link ReplicationTarget} to replicate batch writes to.
     *
     * @param replicationTarget
     */
    public void setReplicationTarget(ReplicationTarget replicationTarget) {
        this.replicationTarget = replicationTarget;
    }

    /**
     * Get the {@link ReplicationTarget} to replicate batch writes to.
     *
     * @return
     */
    public ReplicationTarget getReplicationTarget() {
        return replicationTarget;
    }

    /**
     * Get the suffix for log files.
     *
     * @return
     */
    public String getFileSuffix() {
        return fileSuffix;
    }

    /**
     * Set the suffix for log files.
     *
     * @param fileSuffix
     */
    public void setFileSuffix(String fileSuffix) {
        this.fileSuffix = fileSuffix;
    }

    /**
     * Return true if records checksum is enabled, false otherwise.
     *
     * @return
     */
    public boolean isChecksum() {
        return checksum;
    }

    /**
     * Set true if records checksum is enabled, false otherwise.
     *
     * @param checksumWrites
     */
    public void setChecksum(boolean checksumWrites) {
        this.checksum = checksumWrites;
    }

    /**
     * Return true if every disk write is followed by a physical disk sync,
     * synchronizing file descriptor properties and flushing hardware buffers,
     * false otherwise.
     *
     * @return
     */
    public boolean isPhysicalSync() {
        return physicalSync;
    }

    /**
     * Set true if every disk write must be followed by a physical disk sync,
     * synchronizing file descriptor properties and flushing hardware buffers,
     * false otherwise.
     *
     * @return
     */
    public void setPhysicalSync(boolean physicalSync) {
        this.physicalSync = physicalSync;
    }

    /**
     * Get the max size in bytes of the write batch: must always be equal or
     * less than the max file length.
     *
     * @return
     */
    public int getMaxWriteBatchSize() {
        return maxWriteBatchSize;
    }

    /**
     * Set the max size in bytes of the write batch: must always be equal or
     * less than the max file length.
     *
     * @param maxWriteBatchSize
     */
    public void setMaxWriteBatchSize(int maxWriteBatchSize) {
        this.maxWriteBatchSize = maxWriteBatchSize;
    }

    /**
     * Set the milliseconds interval for resources disposal: i.e., un-accessed
     * files will be closed.
     *
     * @param disposeInterval
     */
    public void setDisposeInterval(long disposeInterval) {
        this.disposeInterval = disposeInterval;
    }

    /**
     * Get the milliseconds interval for resources disposal.
     *
     * @return
     */
    public long getDisposeInterval() {
        return disposeInterval;
    }

    /**
<<<<<<< HEAD
     * Set the Executor to use for writing new record entries.
     *
     * Important note: the provided Executor must be manually closed.
     *
     * @param writer
     */
    public void setWriter(Executor writer) {
        this.writer = writer;
        this.managedWriter = false;
    }

    /**
     * Set the ScheduledExecutorService to use for internal resources disposing.
     *
     * Important note: the provided ScheduledExecutorService must be manually
     * closed.
     *
     * @param writer
     */
    public void setDisposer(ScheduledExecutorService disposer) {
        this.disposer = disposer;
        this.managedDisposer = false;
=======
     * Set the RecoveryErrorHandler to invoke in case of checksum errors.
     *
     * @param recoveryErrorHandler
     */
    public void setRecoveryErrorHandler(RecoveryErrorHandler recoveryErrorHandler) {
        this.recoveryErrorHandler = recoveryErrorHandler;
>>>>>>> 6ca221a4
    }

    public String toString() {
        return directory.toString();
    }

    Executor getWriter() {
        return writer;
    }

    ScheduledExecutorService getDisposer() {
        return disposer;
    }

    ConcurrentNavigableMap<Integer, DataFile> getDataFiles() {
        return dataFiles;
    }

    ConcurrentNavigableMap<Location, WriteCommand> getInflightWrites() {
        return inflightWrites;
    }

    DataFile getCurrentWriteFile() throws IOException {
        if (dataFiles.isEmpty()) {
            rotateWriteFile();
        }
        return dataFiles.lastEntry().getValue();
    }

    DataFile rotateWriteFile() {
        int nextNum = !dataFiles.isEmpty() ? dataFiles.lastEntry().getValue().getDataFileId().intValue() + 1 : 1;
        File file = getFile(nextNum);
        DataFile nextWriteFile = new DataFile(file, nextNum);
        if (!dataFiles.isEmpty()) {
            dataFiles.lastEntry().getValue().setNext(nextWriteFile);
        }
        dataFiles.put(nextWriteFile.getDataFileId(), nextWriteFile);
        return nextWriteFile;
    }

    Location getLastAppendLocation() {
        return lastAppendLocation;
    }

    void setLastAppendLocation(Location location) {
        this.lastAppendLocation = location;
    }

    void addToTotalLength(int size) {
        totalLength.addAndGet(size);
    }

    private Location goToFirstLocation(DataFile file, byte type, boolean goToNextFile) throws IOException, IllegalStateException {
        Location start = accessor.readLocationDetails(file.getDataFileId(), 0);
        if (start != null && (start.getType() == type || type == Location.ANY_RECORD_TYPE)) {
            return start;
        } else if (start != null) {
            return goToNextLocation(start, type, goToNextFile);
        } else {
            return null;
        }
    }

    private Location goToNextLocation(Location start, byte type, boolean goToNextFile) throws IOException {
        DataFile currentDataFile = getDataFile(start);
        Location currentLocation = new Location(start);
        Location result = null;
        while (result == null) {
            currentLocation = accessor.readNextLocationDetails(currentLocation, type);
            if (currentLocation != null) {
                result = currentLocation;
            } else {
                if (goToNextFile) {
                    currentDataFile = currentDataFile.getNext();
                    if (currentDataFile != null) {
                        result = goToFirstLocation(currentDataFile, type, true);
                    } else {
                        break;
                    }
                } else {
                    break;
                }
            }
        }
        return result;
    }

    private File getFile(int nextNum) {
        String fileName = filePrefix + nextNum + fileSuffix;
        File file = new File(directory, fileName);
        return file;
    }

    private DataFile getDataFile(Location item) throws IOException {
        Integer key = Integer.valueOf(item.getDataFileId());
        DataFile dataFile = dataFiles.get(key);
        if (dataFile == null) {
            error("Looking for key %d but not found among data files %s", key, dataFiles);
            throw new IOException("Could not locate data file " + getFile(item.getDataFileId()));
        }
        return dataFile;
    }

    private void removeDataFile(DataFile dataFile) throws IOException {
        dataFiles.remove(dataFile.getDataFileId());
        totalLength.addAndGet(-dataFile.getLength());
        if (archiveFiles) {
            dataFile.move(getDirectoryArchive());
        } else {
            boolean deleted = dataFile.delete();
            if (!deleted) {
                warn("Failed to discard data file %s", dataFile.getFile());
            }
        }
    }

    private void compactDataFile(DataFile currentFile, Location firstUserLocation) throws IOException {
        DataFile tmpFile = new DataFile(
                new File(currentFile.getFile().getParent(), filePrefix + currentFile.getDataFileId() + ".tmp" + fileSuffix),
                currentFile.getDataFileId());
        RandomAccessFile raf = tmpFile.openRandomAccessFile();
        try {
            Location currentUserLocation = firstUserLocation;
            WriteBatch batch = new WriteBatch(tmpFile, 0);
            batch.prepareBatch();
            while (currentUserLocation != null) {
                byte[] data = accessor.readLocation(currentUserLocation, false);
                WriteCommand write = new WriteCommand(currentUserLocation, data, true);
                batch.appendBatch(write);
                currentUserLocation = goToNextLocation(currentUserLocation, Location.USER_RECORD_TYPE, false);
            }
            batch.perform(raf, true, true, null);
        } finally {
            if (raf != null) {
                raf.close();
            }
        }
        accessor.dispose(currentFile);
        totalLength.addAndGet(-currentFile.getLength());
        totalLength.addAndGet(tmpFile.getLength());
        IOHelper.copyFile(tmpFile.getFile(), currentFile.getFile());
        IOHelper.deleteFile(tmpFile.getFile());
    }

    private Location recoveryCheck() throws IOException {
        List<Location> checksummedLocations = new LinkedList<Location>();
        Location currentBatch = goToFirstLocation(dataFiles.firstEntry().getValue(), Location.BATCH_CONTROL_RECORD_TYPE, false);
        Location lastBatch = currentBatch;
        while (currentBatch != null) {
            if (isChecksum()) {
                ByteBuffer currentBatchBuffer = ByteBuffer.wrap(accessor.readLocation(currentBatch, false));
                Checksum actualChecksum = new Adler32();
                Location nextLocation = goToNextLocation(currentBatch, Location.ANY_RECORD_TYPE, true);
                long expectedChecksum = currentBatchBuffer.getLong();
                checksummedLocations.clear();
                while (nextLocation != null && nextLocation.getType() != Location.BATCH_CONTROL_RECORD_TYPE) {
                    byte data[] = accessor.readLocation(nextLocation, false);
                    actualChecksum.update(data, 0, data.length);
                    checksummedLocations.add(nextLocation);
                    nextLocation = goToNextLocation(nextLocation, Location.ANY_RECORD_TYPE, true);
                }
                if (expectedChecksum != actualChecksum.getValue()) {
                    recoveryErrorHandler.onError(this, checksummedLocations);
                }
                if (nextLocation != null) {
                    lastBatch = nextLocation;
                }
                currentBatch = nextLocation;
            } else {
                lastBatch = currentBatch;
                currentBatch = goToNextLocation(currentBatch, Location.BATCH_CONTROL_RECORD_TYPE, true);
            }
        }
        Location currentUserRecord = lastBatch;
        while (true) {
            Location next = goToNextLocation(currentUserRecord, Location.USER_RECORD_TYPE, false);
            if (next != null) {
                currentUserRecord = next;
            } else {
                break;
            }
        }
        return currentUserRecord;
    }

    public static enum ReadType {

        SYNC, ASYNC;
    }

    public static enum WriteType {

        SYNC, ASYNC;
    }

    static class WriteBatch {

        private static byte[] EMPTY_BUFFER = new byte[0];
        //
        private final DataFile dataFile;
        private final Queue<WriteCommand> writes = new ConcurrentLinkedQueue<WriteCommand>();
        private final CountDownLatch latch = new CountDownLatch(1);
        private volatile int offset;
        private volatile int pointer;
        private volatile int size;

        WriteBatch() {
            this.dataFile = null;
            this.offset = -1;
            this.pointer = -1;
        }

        WriteBatch(DataFile dataFile, int pointer) throws IOException {
            this.dataFile = dataFile;
            this.offset = dataFile.getLength();
            this.pointer = pointer;
            this.size = BATCH_CONTROL_RECORD_SIZE;
        }

        boolean canBatch(WriteCommand write, int maxWriteBatchSize, int maxFileLength) throws IOException {
            int thisBatchSize = size + write.location.getSize();
            int thisFileLength = offset + thisBatchSize;
            if (thisBatchSize > maxWriteBatchSize || thisFileLength > maxFileLength) {
                return false;
            } else {
                return true;
            }
        }

        WriteCommand prepareBatch() throws IOException {
            WriteCommand controlRecord = new WriteCommand(new Location(), EMPTY_BUFFER, false);
            controlRecord.location.setType(Location.BATCH_CONTROL_RECORD_TYPE);
            controlRecord.location.setSize(Journal.BATCH_CONTROL_RECORD_SIZE);
            controlRecord.location.setDataFileId(dataFile.getDataFileId());
            controlRecord.location.setPointer(pointer);
            size = controlRecord.location.getSize();
            dataFile.incrementLength(size);
            writes.offer(controlRecord);
            return controlRecord;
        }

        void appendBatch(WriteCommand writeRecord) throws IOException {
            size += writeRecord.location.getSize();
            dataFile.incrementLength(writeRecord.location.getSize());
            writes.offer(writeRecord);
        }

        void perform(RandomAccessFile file, boolean checksum, boolean physicalSync, ReplicationTarget replicationTarget) throws IOException {
            ByteBuffer buffer = ByteBuffer.allocate(size);
            Checksum adler32 = new Adler32();
            WriteCommand control = writes.peek();

            // Write an empty batch control record.
            buffer.putInt(control.location.getPointer());
            buffer.putInt(BATCH_CONTROL_RECORD_SIZE);
            buffer.put(Location.BATCH_CONTROL_RECORD_TYPE);
            buffer.putInt(0);
            buffer.putLong(0);

            Iterator<WriteCommand> commands = writes.iterator();
            // Skip the control write:
            commands.next();
            // Process others:
            while (commands.hasNext()) {
                WriteCommand current = commands.next();
                buffer.putInt(current.location.getPointer());
                buffer.putInt(current.location.getSize());
                buffer.put(current.location.getType());
                buffer.put(current.getData());
                if (checksum) {
                    adler32.update(current.getData(), 0, current.getData().length);
                }
            }

            // Now we can fill in the batch control record properly.
            buffer.position(Journal.HEADER_SIZE);
            buffer.putInt(size - Journal.BATCH_CONTROL_RECORD_SIZE);
            if (checksum) {
                buffer.putLong(adler32.getValue());
            }

            // Now do the 1 big write.
            file.seek(offset);
            file.write(buffer.array(), 0, size);

            // Then sync:
            if (physicalSync) {
                IOHelper.sync(file.getFD());
            }

            // And replicate:
            try {
                if (replicationTarget != null) {
                    replicationTarget.replicate(control.location, buffer.array());
                }
            } catch (Throwable ex) {
                warn("Cannot replicate!", ex);
            }
        }

        DataFile getDataFile() {
            return dataFile;
        }

        int getSize() {
            return size;
        }

        CountDownLatch getLatch() {
            return latch;
        }

        Collection<WriteCommand> getWrites() {
            return Collections.unmodifiableCollection(writes);
        }

        boolean isEmpty() {
            return writes.isEmpty();
        }

        int incrementAndGetPointer() {
            return ++pointer;
        }
    }

    static class WriteCommand {

        private final Location location;
        private final boolean sync;
        private volatile byte[] data;

        WriteCommand(Location location, byte[] data, boolean sync) {
            this.location = location;
            this.data = data;
            this.sync = sync;
        }

        public Location getLocation() {
            return location;
        }

        byte[] getData() {
            return data;
        }

        boolean isSync() {
            return sync;
        }
    }

    static class WriteFuture implements Future<Boolean> {

        private final CountDownLatch latch;

        WriteFuture(CountDownLatch latch) {
            this.latch = latch;
        }

        public boolean cancel(boolean mayInterruptIfRunning) {
            throw new UnsupportedOperationException("Cannot cancel this type of future!");
        }

        public boolean isCancelled() {
            throw new UnsupportedOperationException("Cannot cancel this type of future!");
        }

        public boolean isDone() {
            return latch.getCount() == 0;
        }

        public Boolean get() throws InterruptedException, ExecutionException {
            latch.await();
            return true;
        }

        public Boolean get(long timeout, TimeUnit unit) throws InterruptedException, ExecutionException, TimeoutException {
            boolean success = latch.await(timeout, unit);
            return success;
        }
    }

    private static class JournalThreadFactory implements ThreadFactory {

        private final String groupName;
        private final String threadName;

        public JournalThreadFactory(String groupName, String threadName) {
            this.groupName = groupName;
            this.threadName = threadName;
        }

        @Override
        public Thread newThread(Runnable r) {
            return new Thread(new ThreadGroup(groupName), r, threadName);
        }
    }

    private class Redo implements Iterable<Location> {

        private final Location start;

        public Redo(Location start) {
            this.start = start;
        }

        public Iterator<Location> iterator() {
            return new Iterator<Location>() {

                private Location current = null;
                private Location next = start;

                public boolean hasNext() {
                    return next != null;
                }

                public Location next() {
                    if (next != null) {
                        try {
                            current = next;
                            next = goToNextLocation(current, Location.USER_RECORD_TYPE, true);
                            return current;
                        } catch (IOException ex) {
                            throw new IllegalStateException(ex.getMessage(), ex);
                        }
                    } else {
                        throw new NoSuchElementException();
                    }
                }

                public void remove() {
                    if (current != null) {
                        try {
                            delete(current);
                            current = null;
                        } catch (IOException ex) {
                            throw new IllegalStateException(ex.getMessage(), ex);
                        }
                    } else {
                        throw new IllegalStateException("No location to remove!");
                    }
                }
            };
        }
    }

    private class Undo implements Iterable<Location> {

        private final Object[] stack;
        private final int start;

        public Undo(Iterable<Location> redo) {
            // Object arrays of 12 are about the size of a cache-line (64 bytes)
            // or two, depending on the oops-size.
            Object[] stack = new Object[12];
            // the last element of the arrays refer to the next "fat node."
            // the last element of the last node is null as an end-mark
            int pointer = 10;
            Iterator<Location> itr = redo.iterator();
            while (itr.hasNext()) {
                Location location = itr.next();
                stack[pointer] = location;
                if (pointer == 0) {
                    Object[] tmp = new Object[12];
                    tmp[11] = stack;
                    stack = tmp;
                    pointer = 10;
                } else {
                    pointer--;
                }
            }
            this.start = pointer + 1; // +1 to go back to last write
            this.stack = stack;
        }

        @Override
        public Iterator<Location> iterator() {
            return new Iterator<Location>() {

                private int pointer = start;
                private Object[] ref = stack;
                private Location current;

                @Override
                public boolean hasNext() {
                    return ref[pointer] != null;
                }

                @Override
                public Location next() {
                    Object next = ref[pointer];
                    if (!(ref[pointer] instanceof Location)) {
                        ref = (Object[]) ref[pointer];
                        if (ref == null) {
                            throw new NoSuchElementException();
                        }
                        pointer = 0;
                        return next();
                    }
                    pointer++;
                    return current = (Location) next;
                }

                @Override
                public void remove() {
                    if (current == null) {
                        throw new IllegalStateException("No location to remove!");
                    }
                    try {
                        delete(current);
                        current = null;
                    } catch (IOException e) {
                        throw new IllegalStateException(e.getMessage(), e);
                    }
                }
            };
        }
    }
}<|MERGE_RESOLUTION|>--- conflicted
+++ resolved
@@ -115,13 +115,9 @@
     //
     private volatile boolean archiveFiles;
     //
-<<<<<<< HEAD
-    private volatile ReplicationTarget replicationTarget;
-=======
     private RecoveryErrorHandler recoveryErrorHandler;
     //
     private ReplicationTarget replicationTarget;
->>>>>>> 6ca221a4
 
     /**
      * Open the journal, eventually recovering it if already existent.
@@ -608,7 +604,6 @@
     }
 
     /**
-<<<<<<< HEAD
      * Set the Executor to use for writing new record entries.
      *
      * Important note: the provided Executor must be manually closed.
@@ -631,14 +626,15 @@
     public void setDisposer(ScheduledExecutorService disposer) {
         this.disposer = disposer;
         this.managedDisposer = false;
-=======
+    }
+
+    /**
      * Set the RecoveryErrorHandler to invoke in case of checksum errors.
      *
      * @param recoveryErrorHandler
      */
     public void setRecoveryErrorHandler(RecoveryErrorHandler recoveryErrorHandler) {
         this.recoveryErrorHandler = recoveryErrorHandler;
->>>>>>> 6ca221a4
     }
 
     public String toString() {
